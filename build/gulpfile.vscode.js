/*---------------------------------------------------------------------------------------------
 *  Copyright (c) Microsoft Corporation. All rights reserved.
 *  Licensed under the MIT License. See License.txt in the project root for license information.
 *--------------------------------------------------------------------------------------------*/

/*global process,__dirname, Buffer*/

var gulp = require('gulp');
var fs = require('fs');
var path = require('path');
var es = require('event-stream');
var azure = require('gulp-azure-storage');
var electron = require('gulp-atom-electron');
var symdest = require('gulp-symdest');
var rename = require('gulp-rename');
var filter = require('gulp-filter');
var json = require('gulp-json-editor');
var insert = require('gulp-insert');
var remote = require('gulp-remote-src');
var File = require('vinyl');
var rimraf = require('rimraf');
var _ = require('underscore');
var packagejson = require('../package.json');
var util = require('./lib/util');
var buildfile = require('../src/buildfile');
var common = require('./gulpfile.common');
var root = path.dirname(__dirname);
var build = path.join(root, '.build');
var commit = util.getVersion(root);

var baseModules = [
	'app', 'applicationinsights', 'assert', 'auto-updater', 'browser-window',
	'child_process', 'chokidar', 'crash-reporter', 'crypto', 'dialog', 'emmet',
	'events', 'fs', 'getmac', 'glob', 'graceful-fs', 'http', 'http-proxy-agent',
	'https', 'https-proxy-agent', 'iconv-lite', 'ipc', 'menu', 'menu-item', 'net',
	'original-fs', 'os', 'path', 'readline', 'remote', 'sax', 'screen', 'semver',
	'shell', 'stream', 'string_decoder', 'url', 'vscode-textmate', 'web-frame', 'winreg',
	'yauzl', 'native-keymap'
];

// Build

var builtInExtensions = {
<<<<<<< HEAD
	'jrieken.vscode-omnisharp': '0.1.0',
=======
	'jrieken.vscode-omnisharp': '0.3.0',
>>>>>>> 18c4a65c
};

var vscodeEntryPoints = _.flatten([
	buildfile.entrypoint('vs/workbench/workbench.main'),
	buildfile.base,
	buildfile.editor,
	buildfile.languages,
	buildfile.vscode
]);

var vscodeResources = [
	'out-build/bootstrap.js',
	'out-build/vs/**/*.{svg,png,cur}',
	'out-build/vs/base/node/{stdForkStart.js,terminateProcess.sh}',
	'out-build/vs/base/worker/workerMainCompatibility.html',
	'out-build/vs/base/worker/workerMain.{js,js.map}',
	'out-build/vs/editor/css/*.css',
	'out-build/vs/languages/typescript/common/lib/lib.{d.ts,es6.d.ts}',
	'out-build/vs/languages/markdown/common/*.css',
	'out-build/vs/workbench/browser/media/*-theme.css',
	'out-build/vs/workbench/browser/media/octicons/**',
	'out-build/vs/workbench/electron-browser/index.html',
	'out-build/vs/workbench/electron-main/bootstrap.js',
	'out-build/vs/workbench/parts/debug/**/*.json',
	'out-build/vs/workbench/parts/execution/**/*.scpt',
	'out-build/vs/workbench/parts/git/**/*.html',
	'out-build/vs/workbench/parts/git/**/*.sh',
	'out-build/vs/workbench/parts/markdown/**/*.md',
	'out-build/vs/workbench/parts/tasks/**/*.json',
	'out-build/vs/workbench/services/files/**/*.exe',
	'out-build/vs/workbench/services/files/**/*.md',
	'!**/test/**'
];

var BUNDLED_FILE_HEADER = [
	'/*!--------------------------------------------------------',
	' * Copyright (C) Microsoft Corporation. All rights reserved.',
	' *--------------------------------------------------------*/'
].join('\n');

gulp.task('clean-optimized-vscode', util.rimraf('out-vscode'));
gulp.task('optimize-vscode', ['clean-optimized-vscode', 'compile-build', 'compile-plugins'], common.optimizeTask({
	entryPoints: vscodeEntryPoints,
	otherSources: [],
	resources: vscodeResources,
	loaderConfig: common.loaderConfig(baseModules),
	header: BUNDLED_FILE_HEADER,
	out: 'out-vscode'
}));

gulp.task('clean-minified-vscode', util.rimraf('out-vscode-min'));
gulp.task('minify-vscode', ['clean-minified-vscode', 'optimize-vscode'], common.minifyTask('out-vscode', false));

// Package
var product = JSON.parse(fs.readFileSync(path.join(root, 'product.json'), 'utf8'));
var darwinCreditsTemplate = product.darwinCredits && _.template(fs.readFileSync(path.join(root, product.darwinCredits), 'utf8'));

var config = {
	version: packagejson.electronVersion,
	productAppName: product.nameLong,
	companyName: product.companyName,
	copyright: product.copyright,
	darwinIcon: product.icons.application.icns,
	darwinBundleIdentifier: product.darwinBundleIdentifier,
	darwinApplicationCategoryType: product.darwinApplicationCategoryType, // Finder: View-->Arrange by Application Category
	darwinBundleDocumentTypes: product.darwinBundleDocumentTypes,
	darwinCredits: darwinCreditsTemplate ? new Buffer(darwinCreditsTemplate({ commit: commit, date: new Date().toISOString() })) : void 0,
	winIcon: product.icons.application.ico,
	win32ExeBasename: product.win32ExeBasename,
	token: process.env['GITHUB_TOKEN'] || void 0
};

gulp.task('electron', function () {
	// Force windows to use ia32
	var arch = (process.platform === 'win32' ? 'ia32' : process.arch);
	return electron.dest(path.join(build, 'electron'), _.extend({}, config, { arch: arch }));
});

function mixinProduct() {
	var product;
	var url = process.env['PRODUCT_JSON_URL'];

	if (url) {
		var opts = { base: '' };
		var username = process.env['PRODUCT_JSON_USERNAME'];
		var password = process.env['PRODUCT_JSON_PASSWORD'];

		if (username || password) {
			opts.auth = { username: username || '', password: password || '' };
		}

		product = remote(url, opts);
	} else {
		product = gulp.src(['product.json'], { base: '.' });
	}

	return product.pipe(json({
		commit: commit,
		date: new Date().toISOString()
	}));
}

function packageTask(platform, arch, opts) {
	opts = opts || {};

	var destination = path.join(path.dirname(root), 'VSCode') + (platform ? '-' + platform : '') + (arch ? '-' + arch : '');
	platform = platform || process.platform;
	arch = platform === 'win32' ? 'ia32' : arch;

	return function () {
		var out = opts.minified ? 'out-vscode-min' : 'out-vscode';
		var pluginHostFilter = filter(out + '/vs/workbench/node/pluginHostProcess.js', { restore: true });

		var src = gulp.src(out + '/**', { base: '.' })
			.pipe(pluginHostFilter)
			.pipe(insert.append('\n//# sourceMappingURL=pluginHostProcess.js.map'))
			.pipe(pluginHostFilter.restore)
			.pipe(rename(function (path) { path.dirname = path.dirname.replace(new RegExp('^' + out), 'out'); }))
			.pipe(util.setExecutableBit(['**/*.sh']));

		var extensions = gulp.src([
			'extensions/**',
			'!extensions/*/src/**',
			'!extensions/*/out/**/test/**',
			'!extensions/typescript/bin/**'
		], { base: '.' });

		var pluginHostSourceMap = gulp.src(out + '/vs/workbench/node/pluginHostProcess.js.map', { base: '.' })
			.pipe(rename(function (path) { path.dirname = path.dirname.replace(new RegExp('^' + out), 'out'); }));

		var sources = es.merge(
			es.merge(src, extensions).pipe(filter(['**', '!**/*.js.map'])),
			pluginHostSourceMap
		).pipe(util.handleAzureJson({ platform: platform }));

		var packageJson = gulp.src(['package.json'], { base: '.' }).pipe(json({ name: product.nameShort }));

		var license = gulp.src(['Credits_*', 'LICENSE.txt', 'ThirdPartyNotices.txt'], { base: '.' });
		var api = gulp.src('src/vs/vscode.d.ts').pipe(rename('out/vs/vscode.d.ts'));

		var depsSrc = _.flatten(Object.keys(packagejson.dependencies).concat(Object.keys(packagejson.optionalDependencies))
			.map(function (d) { return ['node_modules/' + d + '/**', '!node_modules/' + d + '/**/{test,tests}/**']; })
		);

		var deps = gulp.src(depsSrc, { base: '.', dot: true })
			.pipe(util.cleanNodeModule('fsevents', ['binding.gyp', 'fsevents.cc', 'build/**', 'src/**', 'test/**'], true))
			.pipe(util.cleanNodeModule('oniguruma', ['binding.gyp', 'build/**', 'src/**', 'deps/**'], true));

		var resources = gulp.src('resources/*', { base: '.' });

		if (platform === 'win32') {
			resources = es.merge(resources, gulp.src(product.icons.file.ico, { base: '.' }));
		} else if (platform === 'linux') {
			resources = es.merge(resources, gulp.src(product.icons.application.png, { base: '.' }));
		}

		var extraExtensions = util.downloadExtensions(builtInExtensions)
			.pipe(rename(function (p) {
				p.dirname = path.posix.join('extensions', p.dirname);
			}));

		var all = es.merge(
			api,
			packageJson,
			mixinProduct(),
			license,
			sources,
			deps,
			extraExtensions,
			resources
		).pipe(util.skipDirectories());

		var result = all
			.pipe(util.fixWin32DirectoryPermissions())
			.pipe(electron(_.extend({}, config, { platform: platform, arch: arch })))
			.pipe(filter(['**', '!LICENSE', '!version']));

		if (platform === 'win32') {
			result = es.merge(result, gulp.src('resources/win32/bin/**', { base: 'resources/win32' }));
		}

		return result.pipe(opts.zip ? electron.zfsdest(destination + '.zip') : symdest(destination));
	};
}

gulp.task('clean-vscode-win32', util.rimraf(path.join(path.dirname(root), 'VSCode-win32')));
gulp.task('clean-vscode-darwin', util.rimraf(path.join(path.dirname(root), 'VSCode-darwin')));
gulp.task('clean-vscode-linux-ia32', util.rimraf(path.join(path.dirname(root), 'VSCode-linux-ia32')));
gulp.task('clean-vscode-linux-x64', util.rimraf(path.join(path.dirname(root), 'VSCode-linux-x64')));

gulp.task('vscode-win32', ['optimize-vscode', 'clean-vscode-win32'], packageTask('win32'));
gulp.task('vscode-darwin', ['optimize-vscode', 'clean-vscode-darwin'], packageTask('darwin'));
gulp.task('vscode-linux-ia32', ['optimize-vscode', 'clean-vscode-linux-ia32'], packageTask('linux', 'ia32'));
gulp.task('vscode-linux-x64', ['optimize-vscode', 'clean-vscode-linux-x64'], packageTask('linux', 'x64'));

gulp.task('vscode-win32-min', ['minify-vscode', 'clean-vscode-win32'], packageTask('win32', null, { minified: true }));
gulp.task('vscode-darwin-min', ['minify-vscode', 'clean-vscode-darwin'], packageTask('darwin', null, { minified: true }));
gulp.task('vscode-linux-ia32-min', ['minify-vscode', 'clean-vscode-linux-ia32'], packageTask('linux', 'ia32', { minified: true }));
gulp.task('vscode-linux-x64-min', ['minify-vscode', 'clean-vscode-linux-x64'], packageTask('linux', 'x64', { minified: true }));

gulp.task('vscode-win32-zip', ['optimize-vscode'], packageTask('win32', null, { zip: true }));
gulp.task('vscode-darwin-zip', ['optimize-vscode'], packageTask('darwin', null, { zip: true }));
gulp.task('vscode-linux-ia32-zip', ['optimize-vscode'], packageTask('linux', 'ia32', { zip: true }));
gulp.task('vscode-linux-x64-zip', ['optimize-vscode'], packageTask('linux', 'x64', { zip: true }));

gulp.task('vscode-win32-zip-min', ['minify-vscode'], packageTask('win32', null, { zip: true, minified: true }));
gulp.task('vscode-darwin-zip-min', ['minify-vscode'], packageTask('darwin', null, { zip: true, minified: true }));
gulp.task('vscode-linux-zip-ia32-min', ['minify-vscode'], packageTask('linux', 'ia32', { zip: true, minified: true }));
gulp.task('vscode-linux-zip-x64-min', ['minify-vscode'], packageTask('linux', 'x64', { zip: true, minified: true }));

// Sourcemaps

gulp.task('vscode-sourcemaps', ['minify-vscode'], function () {
	return gulp.src('out-vscode-min/**/*.map')
		.pipe(azure.upload({
			account: process.env.AZURE_STORAGE_ACCOUNT,
			key: process.env.AZURE_STORAGE_ACCESS_KEY,
			container: 'sourcemaps',
			prefix: commit + '/'
		}));
});<|MERGE_RESOLUTION|>--- conflicted
+++ resolved
@@ -41,11 +41,7 @@
 // Build
 
 var builtInExtensions = {
-<<<<<<< HEAD
-	'jrieken.vscode-omnisharp': '0.1.0',
-=======
 	'jrieken.vscode-omnisharp': '0.3.0',
->>>>>>> 18c4a65c
 };
 
 var vscodeEntryPoints = _.flatten([
