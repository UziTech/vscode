{
	"": [
		"--------------------------------------------------------------------------------------------",
		"Copyright (c) Microsoft Corporation. All rights reserved.",
		"Licensed under the MIT License. See License.txt in the project root for license information.",
		"--------------------------------------------------------------------------------------------",
		"Do not edit this file. It is machine generated."
	],
	"openFile": "Ouvrir un fichier...",
	"openFolder": "Ouvrir un dossier...",
	"openFileFolder": "Ouvrir...",
	"globalRemoveFolderFromWorkspace": "Supprimer le dossier d’espace de travail...",
	"saveWorkspaceAsAction": "Enregistrer l’espace de travail sous...",
	"save": "&&Enregistrer",
	"saveWorkspace": "Enregistrer l’espace de travail",
	"openWorkspaceAction": "Ouvrir un espace de travail...",
<<<<<<< HEAD
	"openWorkspaceConfigFile": "Ouvrir le Fichier de Configuration d’espace de travail"
=======
	"openWorkspaceConfigFile": "Ouvrir le Fichier de Configuration d’espace de travail",
	"duplicateWorkspaceInNewWindow": "Dupliquer l'espace de travail dans une Nouvelle fenêtre"
>>>>>>> 8647b7c1
}<|MERGE_RESOLUTION|>--- conflicted
+++ resolved
@@ -14,10 +14,6 @@
 	"save": "&&Enregistrer",
 	"saveWorkspace": "Enregistrer l’espace de travail",
 	"openWorkspaceAction": "Ouvrir un espace de travail...",
-<<<<<<< HEAD
-	"openWorkspaceConfigFile": "Ouvrir le Fichier de Configuration d’espace de travail"
-=======
 	"openWorkspaceConfigFile": "Ouvrir le Fichier de Configuration d’espace de travail",
 	"duplicateWorkspaceInNewWindow": "Dupliquer l'espace de travail dans une Nouvelle fenêtre"
->>>>>>> 8647b7c1
 }