--- conflicted
+++ resolved
@@ -621,16 +621,10 @@
 	}
 	if (!Array.isArray(rawCompletions)) {
 		return [rawCompletions].map(e => (new SimpleCompletionItem({
-<<<<<<< HEAD
-			label: e.CompletionText,
+			label: parseCompletionText(e.CompletionText, e.ResultType),
 			icon: getIcon(e.ResultType, e.ToolTip),
-			detail: e.ToolTip
-=======
-			label: parseCompletionText(e.CompletionText, e.ResultType),
-			icon: pwshTypeToIconMap[e.ResultType],
 			detail: e.ToolTip,
 			isFile: e.ResultType === 3,
->>>>>>> 66edca3c
 		})));
 	}
 	if (rawCompletions.length === 0) {
@@ -638,21 +632,14 @@
 	}
 	if (typeof rawCompletions[0] === 'string') {
 		return [rawCompletions as CompressedPwshCompletion].map(e => (new SimpleCompletionItem({
-<<<<<<< HEAD
-			label: e[0],
+			label: parseCompletionText(e[0], e[1]),
 			icon: getIcon(e[1], e[2]),
-			detail: e[2]
-=======
-			label: parseCompletionText(e[0], e[1]),
-			icon: pwshTypeToIconMap[e[1]],
 			detail: e[2],
 			isFile: e[1] === 3,
->>>>>>> 66edca3c
 		})));
 	}
 	if (Array.isArray(rawCompletions[0])) {
 		return (rawCompletions as CompressedPwshCompletion[]).map(e => (new SimpleCompletionItem({
-<<<<<<< HEAD
 			label: e[0],
 			icon: getIcon(e[1], e[2]),
 			detail: e[2]
@@ -682,19 +669,6 @@
 		}
 	}
 	return pwshTypeToIconMap[resultType] ?? Codicon.symbolText;
-=======
-			label: parseCompletionText(e[0], e[1]),
-			icon: pwshTypeToIconMap[e[1]],
-			detail: e[2],
-			isFile: e[1] === 3,
-		})));
-	}
-	return (rawCompletions as PwshCompletion[]).map(e => (new SimpleCompletionItem({
-		label: parseCompletionText(e.CompletionText, e.ResultType),
-		icon: pwshTypeToIconMap[e.ResultType],
-		detail: e.ToolTip,
-		isFile: e.ResultType === 3,
-	})));
 }
 
 function parseCompletionText(completionText: string, resultType: number): string {
@@ -708,5 +682,4 @@
 		return completionText + separator;
 	}
 	return completionText;
->>>>>>> 66edca3c
 }