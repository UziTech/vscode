--- conflicted
+++ resolved
@@ -389,11 +389,7 @@
 		return undefined;
 	}
 
-<<<<<<< HEAD
-	async relaunch(shellLaunchConfig: IShellLaunchConfig, cols: number, rows: number, isScreenReaderModeEnabled: boolean, reset: boolean): Promise<ITerminalLaunchError | { injectedArgs: string[] } | undefined> {
-=======
-	async relaunch(shellLaunchConfig: IShellLaunchConfig, cols: number, rows: number, reset: boolean): Promise<ITerminalLaunchError | undefined> {
->>>>>>> 4133e2b5
+	async relaunch(shellLaunchConfig: IShellLaunchConfig, cols: number, rows: number, reset: boolean): Promise<ITerminalLaunchError | { injectedArgs: string[] } | undefined> {
 		this.ptyProcessReady = this._createPtyProcessReadyPromise();
 		this._logService.trace(`Relaunching terminal instance ${this._instanceId}`);
 
